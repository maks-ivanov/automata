Automata Code Repository

This repository contains a collection of tools and utilities for various tasks.

<<<<<<< HEAD
Automata Code Repository

This repository contains a collection of tools and utilities for various tasks.

Main Packages and Modules:

1. automata.main_automata:
   The main package for the Automata project. It currently has no documentation.

2. automata.tools.prompts:
   A module containing task generators for planning and execution agents.
   Functions:

=======
Main Packages and Modules:

1. automata.main_automata:
   The main package for the Automata project. It currently has no documentation.

2. automata.tools.prompts:
   A module containing task generators for planning and execution agents.
   Functions:

>>>>>>> 03c0f4c0
   - make_planning_task: A function for generating a planning task for an agent.
   - make_execution_task: A function for generating an execution task for an agent.

3. automata.core.utils:
   A module providing functions to interact with the GitHub API. It includes listing repositories, issues, and pull requests, choosing a work item, and removing HTML tags from text.

4. automata.tools.python_tools.python_indexer:
   A module providing functionality to extract information about classes, functions, and their docstrings from a given directory of Python files. It defines the `PythonIndexer` class that can be used to get the source code, docstrings, and list of functions or classes within a specific file.

5. automata.tools.python_tools.python_writer:
   A module which provides the ability to change the in-memory representation of a python module in the PythonIndexer and to
   write this out to disk

6. automata.tools.documentation.documentation_gpt:
   A simple chatbot that uses DocGPT to answer questions about documentation.

7. automata.tools.oracle.codebase_oracle:
   A codebase oracle module. The documentation for this module is currently unavailable.

<<<<<<< HEAD
8. automata.core.agents.automata_agent:
=======
8. automata.core.agent.automata_agent:
>>>>>>> 03c0f4c0
   AutomataAgent is an autonomous agent that performs the actual work of the Automata system. Automata are responsible for executing instructions and reporting the results back to the master.

# Getting Started

To run the code, follow these steps:

1. Clone the repository on your local machine.
2. Navigate to the project directory.
3. Create and activate a virtual environment by running `python3 -m venv local_env && source local_env/bin/activate`
4. Upgrade to the latest pip by running `python3 -m pip install --upgrade pip`
5. Install the project in editable mode by running `pip3 install -e .`
6. Install pre-commit hooks by running `pre-commit install`
<<<<<<< HEAD
7. Execute the main script by running `python -m automata.main`
=======
7. Build appropriate .env file
8. Execute the main script as in this example - `python -m automata.main_coordinator  --instructions="Query the indexer agent for the class AutomataMasterAgent's method 'run' and return the raw code code" -v`
>>>>>>> 03c0f4c0
<|MERGE_RESOLUTION|>--- conflicted
+++ resolved
@@ -1,8 +1,3 @@
-Automata Code Repository
-
-This repository contains a collection of tools and utilities for various tasks.
-
-<<<<<<< HEAD
 Automata Code Repository
 
 This repository contains a collection of tools and utilities for various tasks.
@@ -16,17 +11,6 @@
    A module containing task generators for planning and execution agents.
    Functions:
 
-=======
-Main Packages and Modules:
-
-1. automata.main_automata:
-   The main package for the Automata project. It currently has no documentation.
-
-2. automata.tools.prompts:
-   A module containing task generators for planning and execution agents.
-   Functions:
-
->>>>>>> 03c0f4c0
    - make_planning_task: A function for generating a planning task for an agent.
    - make_execution_task: A function for generating an execution task for an agent.
 
@@ -46,11 +30,7 @@
 7. automata.tools.oracle.codebase_oracle:
    A codebase oracle module. The documentation for this module is currently unavailable.
 
-<<<<<<< HEAD
-8. automata.core.agents.automata_agent:
-=======
 8. automata.core.agent.automata_agent:
->>>>>>> 03c0f4c0
    AutomataAgent is an autonomous agent that performs the actual work of the Automata system. Automata are responsible for executing instructions and reporting the results back to the master.
 
 # Getting Started
@@ -63,9 +43,5 @@
 4. Upgrade to the latest pip by running `python3 -m pip install --upgrade pip`
 5. Install the project in editable mode by running `pip3 install -e .`
 6. Install pre-commit hooks by running `pre-commit install`
-<<<<<<< HEAD
-7. Execute the main script by running `python -m automata.main`
-=======
 7. Build appropriate .env file
-8. Execute the main script as in this example - `python -m automata.main_coordinator  --instructions="Query the indexer agent for the class AutomataMasterAgent's method 'run' and return the raw code code" -v`
->>>>>>> 03c0f4c0
+8. Execute the main script as in this example - `python -m automata.main_coordinator  --instructions="Query the indexer agent for the class AutomataMasterAgent's method 'run' and return the raw code code" -v`