"""This module provides functions to interact with the GitHub API, specifically to list repositories, issues, and pull requests,
choose a work item to work on, and remove HTML tags from text."""

import logging
import os
<<<<<<< HEAD
from typing import Any, List, Union

import colorlog
import regex as re
=======
from typing import Any, List
>>>>>>> 5107244d
import yaml

from langchain.chains.conversational_retrieval.base import BaseConversationalRetrievalChain
from langchain.document_loaders import TextLoader
from langchain.schema import Document


def load_yaml(file_path: str) -> Any:
    """Load a YAML file.

    Args:
        file_path (str): The path to the YAML file.

    Returns:
        Any: The content of the YAML file as a Python object.
    """
    with open(file_path, "r") as file:
        return yaml.safe_load(file)


def root_py_path() -> str:
    """
    Returns the path to the root of the project python code.

    Returns:
    - A path object in string form

    """
    script_dir = os.path.dirname(os.path.realpath(__file__))
    data_folder = os.path.join(script_dir, "..")
    return data_folder


def root_path() -> str:
    """
    Returns the path to the root of the project directory.

    Returns:
    - A path object in string form

    """
    script_dir = os.path.dirname(os.path.realpath(__file__))
    data_folder = os.path.join(script_dir, "..", "..")
    return data_folder


def format_config_path(config_dir: str, config_path: str) -> str:
    """
    Returns the path to a config file.
    Args:
    - config_dir (str): The name of the directory the config file is in.
    - config_path (str): The name of the config file.
    Returns:
    - The path to the config file.
    """
    return os.path.join(root_path(), "spork", "agents", config_dir, config_path)


def get_logging_config(log_level=logging.INFO) -> dict:
    """Returns logging configuration."""
    color_scheme = {
        "DEBUG": "cyan",
        "INFO": "white",
        "WARNING": "yellow",
        "ERROR": "red",
        "CRITICAL": "bold_red",
    }

    logging_config = {
        "version": 1,
        "disable_existing_loggers": False,
        "formatters": {
            "colored": {
                "()": colorlog.ColoredFormatter,
                "format": "%(log_color)s%(levelname)s:%(name)s:%(message)s",
                "log_colors": color_scheme,
            }
        },
        "handlers": {
            "console": {
                "class": "logging.StreamHandler",
                "formatter": "colored",
                "level": log_level,
            }
        },
        "root": {"handlers": ["console"], "level": log_level},
    }
    return logging_config


def run_retrieval_chain_with_sources_format(
    chain: BaseConversationalRetrievalChain, q: str
) -> str:
    """Runs a retrieval chain and formats the result with sources.

    Args:
        chain (BaseConversationalRetrievalChain): The retrieval chain to run.
        q (str): The query to pass to the retrieval chain.

    Returns:
        str: The formatted result containing the answer and sources.
    """
    result = chain(q)
    return f"Answer: {result['answer']}.\n\n Sources: {result.get('source_documents', [])}"


class NumberedLinesTextLoader(TextLoader):
    def load(self) -> List[Document]:
        """Load from file path."""
        with open(self.file_path, encoding=self.encoding) as f:
            lines = f.readlines()
            text = f"{self.file_path}"
            for i, line in enumerate(lines):
                text += f"{i}: {line}"
        metadata = {"source": self.file_path}
        return [Document(page_content=text, metadata=metadata)]<|MERGE_RESOLUTION|>--- conflicted
+++ resolved
@@ -3,14 +3,9 @@
 
 import logging
 import os
-<<<<<<< HEAD
-from typing import Any, List, Union
-
+from typing import Any, List
 import colorlog
 import regex as re
-=======
-from typing import Any, List
->>>>>>> 5107244d
 import yaml
 
 from langchain.chains.conversational_retrieval.base import BaseConversationalRetrievalChain
@@ -71,14 +66,6 @@
 
 def get_logging_config(log_level=logging.INFO) -> dict:
     """Returns logging configuration."""
-    color_scheme = {
-        "DEBUG": "cyan",
-        "INFO": "white",
-        "WARNING": "yellow",
-        "ERROR": "red",
-        "CRITICAL": "bold_red",
-    }
-
     logging_config = {
         "version": 1,
         "disable_existing_loggers": False,
