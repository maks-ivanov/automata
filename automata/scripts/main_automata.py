import argparse
import logging
import logging.config
import subprocess
from typing import Dict

from termcolor import colored

<<<<<<< HEAD
from automata.configs.agent_configs import AutomataConfigVersion
from automata.core import Toolkit, ToolkitType, load_llm_toolkits
from automata.core.agents.automata_agent import AutomataAgentBuilder, AutomataAgentConfig
from automata.core.utils import (
    checkout_branch,
    create_branch,
    get_current_branch,
    get_issue_body,
    get_logging_config,
    rollback,
    root_py_path,
    submit,
    validate_work_branch,
)
=======
from automata.configs.agent_configs.config_type import AutomataAgentConfig, AutomataConfigVersion
from automata.core.agents.automata_agent import AutomataAgentBuilder
from automata.core.base.tool import Toolkit, ToolkitType
from automata.core.utils import get_logging_config, root_py_path
from automata.tool_management.tool_management_utils import build_llm_toolkits
>>>>>>> 92663dee
from automata.tools.python_tools.python_indexer import PythonIndexer


def main():
    parser = argparse.ArgumentParser(description="Run the AutomataAgent.")
    parser.add_argument("--instructions", type=str, help="The initial instructions for the agent.")
    parser.add_argument(
<<<<<<< HEAD
        "--config-version",
        type=AutomataConfigVersion,
        default=AutomataConfigVersion.AUTOMATA_MASTER_V3,
=======
        "--config_version",
        type=str,
        default=AutomataConfigVersion.AUTOMATA_MASTER_PROD.value,
>>>>>>> 92663dee
        help="The config version of the agent.",
    )
    parser.add_argument(
        "--model", type=str, default="gpt-4", help="The model to be used for the agent."
    )
    parser.add_argument(
        "--documentation-url",
        type=str,
        default="https://python.langchain.com/en/latest",
        help="The model to be used for the agent.",
    )
    parser.add_argument(
        "--session_id", type=str, default=None, help="The session id for the agent."
    )
    parser.add_argument(
        "--stream", type=bool, default=True, help="Should we stream the responses?"
    )
    parser.add_argument(
        "--toolkits",
        type=str,
        default="python_indexer,python_writer,codebase_oracle",
        help="Comma-separated list of toolkits to be used.",
    )
    parser.add_argument(
        "--include-overview",
        type=bool,
        default=False,
        help="Should the instruction prompt include an overview?",
    )
    parser.add_argument(
<<<<<<< HEAD
        "--work-branch",
        type=str,
        default=None,
        help="The branch to be used for the agent's work.",
=======
        "--automata_indexer_config_version",
        type=str,
        default=AutomataConfigVersion.AUTOMATA_INDEXER_PROD.value,
        help="Should the instruction prompt include an overview?",
    )
    parser.add_argument(
        "--automata_writer_config_version",
        type=str,
        default=AutomataConfigVersion.AUTOMATA_WRITER_PROD.value,
        help="Should the instruction prompt include an overview?",
>>>>>>> 92663dee
    )

    parser.add_argument("-v", "--verbose", action="store_true", help="increase output verbosity")

    args = parser.parse_args()

    logging_config = get_logging_config(log_level=logging.DEBUG if args.verbose else logging.INFO)
    logging.config.dictConfig(logging_config)
    logger = logging.getLogger(__name__)

    requests_logger = logging.getLogger("urllib3")

    # Set the logging level for the requests logger to WARNING
    requests_logger.setLevel(logging.INFO)
    openai_logger = logging.getLogger("openai")
    openai_logger.setLevel(logging.INFO)

    assert not (
        args.instructions is None and args.session_id is None
    ), "You must provide instructions for the agent if you are not providing a session_id."
    assert not (
        args.instructions and args.session_id
    ), "You must provide either instructions for the agent or a session_id."
<<<<<<< HEAD
    inputs = {"documentation_url": args.documentation_url, "model": args.model}
    llm_toolkits: Dict[ToolkitType, Toolkit] = load_llm_toolkits(
=======

    inputs = {
        "documentation_url": args.documentation_url,
        "model": args.model,
        "automata_indexer_config": AutomataAgentConfig.load(
            AutomataConfigVersion(args.automata_indexer_config_version)
        ),
        "automata_writer_config": AutomataAgentConfig.load(
            AutomataConfigVersion(args.automata_writer_config_version)
        ),
    }
    llm_toolkits: Dict[ToolkitType, Toolkit] = build_llm_toolkits(
>>>>>>> 92663dee
        args.toolkits.split(","), **inputs
    )

    issue_number = None
    if args.instructions.isdigit():
        issue_number = int(args.instructions)
        instructions = get_issue_body(issue_number)
    else:
        instructions = args.instructions

    if args.include_overview:
        indexer = PythonIndexer(root_py_path())
        initial_payload = {
            "overview": indexer.get_overview(),
        }
    else:
        initial_payload = {}

    work_branch, base_branch = None, None
    if args.work_branch is not None:
        validate_work_branch(args.work_branch)
        base_branch = get_current_branch()
        work_branch = args.work_branch
        create_branch(work_branch)
        checkout_branch(work_branch)

    logger.info(
        f"Passing in instructions:\n{colored(instructions, color='white', on_color='on_green')}"
    )
    logger.info("-" * 60)

    agent_config_version = AutomataConfigVersion(AutomataConfigVersion(args.config_version))
    agent_config = AutomataAgentConfig.load(agent_config_version)

    agent = (
        AutomataAgentBuilder(agent_config)
        .with_initial_payload(initial_payload)
        .with_instructions(instructions)
        .with_llm_toolkits(llm_toolkits)
        .with_model(args.model)
        .with_session_id(args.session_id)
        .with_stream(args.stream)
        .build()
    )

    logger.info("Running the agent now...")
    if args.session_id is None:
        result = agent.run()
        logger.info("Result: %s", result)
    else:
        logger.info("Replaying messages...")
        result = agent.replay_messages()
        logger.info("Result: %s", result)

    while True:
        user_input = input(
            "Do you have any further instructions or feedback? Type 'exit' to terminate: "
        )
        if user_input.lower() == "exit":
            print("Exiting...")
            break
        if user_input.lower() == "diff":
            # get git diff
            subprocess.run(["git diff"], shell=True)
            continue
        if user_input.lower() == "submit":
            try:
                if issue_number and work_branch:
                    pr_result = submit(base_branch, issue_number)
                    print(pr_result)
                else:
                    print(
                        "Cannot submit automatically without an issue number and work branch. Please submit manually."
                    )
            except Exception as e:
                print(f"Error submitting PR: {e}")
            continue
        if user_input.lower() == "rollback":
            print("Rolling back changes...")
            if work_branch and base_branch:
                rollback(base_branch, work_branch)
            else:
                print(
                    "Cannot rollback automatically without a work branch. Please rollback manually."
                )
            continue
        else:
            instructions = [{"role": "user", "content": user_input}]
            agent.modify_last_instruction(instructions)
            agent.iter_task()


if __name__ == "__main__":
    main()<|MERGE_RESOLUTION|>--- conflicted
+++ resolved
@@ -6,10 +6,9 @@
 
 from termcolor import colored
 
-<<<<<<< HEAD
-from automata.configs.agent_configs import AutomataConfigVersion
-from automata.core import Toolkit, ToolkitType, load_llm_toolkits
+from automata.configs.agent_configs.config_type import AutomataConfigVersion
 from automata.core.agents.automata_agent import AutomataAgentBuilder, AutomataAgentConfig
+from automata.core.base.tool import Toolkit, ToolkitType
 from automata.core.utils import (
     checkout_branch,
     create_branch,
@@ -21,13 +20,7 @@
     submit,
     validate_work_branch,
 )
-=======
-from automata.configs.agent_configs.config_type import AutomataAgentConfig, AutomataConfigVersion
-from automata.core.agents.automata_agent import AutomataAgentBuilder
-from automata.core.base.tool import Toolkit, ToolkitType
-from automata.core.utils import get_logging_config, root_py_path
 from automata.tool_management.tool_management_utils import build_llm_toolkits
->>>>>>> 92663dee
 from automata.tools.python_tools.python_indexer import PythonIndexer
 
 
@@ -35,15 +28,9 @@
     parser = argparse.ArgumentParser(description="Run the AutomataAgent.")
     parser.add_argument("--instructions", type=str, help="The initial instructions for the agent.")
     parser.add_argument(
-<<<<<<< HEAD
-        "--config-version",
-        type=AutomataConfigVersion,
-        default=AutomataConfigVersion.AUTOMATA_MASTER_V3,
-=======
         "--config_version",
         type=str,
         default=AutomataConfigVersion.AUTOMATA_MASTER_PROD.value,
->>>>>>> 92663dee
         help="The config version of the agent.",
     )
     parser.add_argument(
@@ -74,12 +61,12 @@
         help="Should the instruction prompt include an overview?",
     )
     parser.add_argument(
-<<<<<<< HEAD
         "--work-branch",
         type=str,
         default=None,
         help="The branch to be used for the agent's work.",
-=======
+    )
+    parser.add_argument(
         "--automata_indexer_config_version",
         type=str,
         default=AutomataConfigVersion.AUTOMATA_INDEXER_PROD.value,
@@ -90,7 +77,6 @@
         type=str,
         default=AutomataConfigVersion.AUTOMATA_WRITER_PROD.value,
         help="Should the instruction prompt include an overview?",
->>>>>>> 92663dee
     )
 
     parser.add_argument("-v", "--verbose", action="store_true", help="increase output verbosity")
@@ -114,10 +100,6 @@
     assert not (
         args.instructions and args.session_id
     ), "You must provide either instructions for the agent or a session_id."
-<<<<<<< HEAD
-    inputs = {"documentation_url": args.documentation_url, "model": args.model}
-    llm_toolkits: Dict[ToolkitType, Toolkit] = load_llm_toolkits(
-=======
 
     inputs = {
         "documentation_url": args.documentation_url,
@@ -130,7 +112,6 @@
         ),
     }
     llm_toolkits: Dict[ToolkitType, Toolkit] = build_llm_toolkits(
->>>>>>> 92663dee
         args.toolkits.split(","), **inputs
     )
 
