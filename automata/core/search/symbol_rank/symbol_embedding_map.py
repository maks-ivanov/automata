--- conflicted
+++ resolved
@@ -111,10 +111,7 @@
                 map_symbol = desc_to_full_symbol.get(symbol_desc_identifier, None)
 
                 if not map_symbol:
-<<<<<<< HEAD
-=======
                     logger.debug("Adding a new symbol: %s" % symbol)
->>>>>>> 1c6f8477
                     symbol_embedding = self.embedding_provider.get_embedding(symbol_source)
                     self.embedding_dict[symbol] = SymbolEmbedding(
                         symbol=symbol, vector=symbol_embedding, source_code=symbol_source
@@ -123,10 +120,7 @@
                     # If the symbol is already in the embedding map, check if the source code is the same
                     # If not, we can update the embedding
                     if self.embedding_dict[map_symbol].source_code != symbol_source:
-<<<<<<< HEAD
-=======
                         logger.debug("Modifying existing embedding for symbol: %s" % symbol)
->>>>>>> 1c6f8477
                         symbol_embedding = self.embedding_provider.get_embedding(symbol_source)
                         self.embedding_dict[symbol] = SymbolEmbedding(
                             symbol=symbol, vector=symbol_embedding, source_code=symbol_source
