import os

import pytest

from automata.configs.config_enums import ConfigCategory
<<<<<<< HEAD
=======
from automata.core.search.symbol_converter import SymbolConverter
>>>>>>> 48b645f5
from automata.core.search.symbol_graph import SymbolGraph
from automata.core.search.symbol_rank.symbol_embedding_map import SymbolEmbeddingMap
from automata.core.search.symbol_rank.symbol_rank import SymbolRankConfig
from automata.core.search.symbol_rank.symbol_similarity import SymbolSimilarity
from automata.core.search.symbol_searcher import SymbolSearcher
from automata.core.utils import config_path

<<<<<<< HEAD
SEARCHES_TO_HITS = {
    "Symbol": ["Symbol", "SymbolParser", "parse_symbol"],
    "AutomataAgent": [
        "AutomataAgent",
        "AutomataAgentConfig",
        "AutomataAgentConfigBuilder",
        "AutomataCoordinator",
    ],
    "Task": ["AutomataTask", "AutomataTaskRegistry", "Task"],
    "SymbolGraph": ["Symbol", "SymbolSearcher", "SymbolParser"],
    "Github": ["GitHubManager", "AutomataTaskRegistry", "RepositoryManager"],
    "Embedding": ["SymbolEmbedding", "SymbolEmbeddingMap", "EmbeddingsProvider"],
    "cli": ["cli", "initialize_task", "run_pending_task"],
    "coordinator": [
        "AutomataCoordinator",
        "AutomataAgent",
        "AutomataCoordinatorFactory",
        "AutomataTask",
    ],
    "executor": ["TaskExecutor", "AutomataExecuteBehavior", "execute"],
}
=======
>>>>>>> 48b645f5


def get_top_n_results_desc_name(result, n=0):
    return [ele[0].descriptors[-1].name for ele in result[0:n]]


def check_hits(expected_in_top_hits, found_top_hits):
    for expected_hit in expected_in_top_hits:
        expected_and_found = False
        for found_hit in found_top_hits:
            if expected_hit in found_hit:
                expected_and_found = True
                break
        if not expected_and_found:
            assert (
                False
            ), f"Expected to find {expected_hit} in top hits, but found {found_top_hits}"



@pytest.fixture
def symbol_searcher() -> SymbolSearcher:
    scip_path = os.path.join(config_path(), ConfigCategory.SYMBOLS.value, "index.scip")
    embedding_path = os.path.join(
        config_path(), ConfigCategory.SYMBOLS.value, "symbol_embedding.json"
    )
<<<<<<< HEAD
=======
    # Initialize symbol converter
    symbol_converter = SymbolConverter()
>>>>>>> 48b645f5

    # Initialize symbol graph and get subgraph
    symbol_graph = SymbolGraph(scip_path)

    # Load symbol embedding map
    symbol_embedding_map = SymbolEmbeddingMap(
        load_embedding_map=True, embedding_path=embedding_path
    )

    # Initialize symbol similarity
    symbol_similarity = SymbolSimilarity(symbol_embedding_map)

    symbol_searcher = SymbolSearcher(
        symbol_graph, symbol_embedding_map, symbol_similarity, SymbolRankConfig()
    )

    return symbol_searcher


<<<<<<< HEAD
=======
# Searches to run SymbolRank on and the expected hits
SR_SEARCHES_TO_HITS = {
    "Symbol": ["Symbol", "SymbolParser", "parse_symbol"],
    "AutomataAgent": [
        "AutomataAgent",
        "AutomataAgentConfig",
        "AutomataAgentConfigBuilder",
        "AutomataCoordinator",
    ],
    "Task": ["AutomataTask", "AutomataTaskRegistry", "Task"],
    "SymbolGraph": ["Symbol", "SymbolSearcher", "SymbolParser"],
    "Github": ["GitHubManager", "AutomataTaskRegistry", "RepositoryManager"],
    "Embedding": ["SymbolEmbedding", "SymbolEmbeddingMap", "EmbeddingsProvider"],
    "cli": ["cli", "initialize_task", "run_pending_task"],
    "coordinator": [
        "AutomataCoordinator",
        "AutomataAgent",
        "AutomataCoordinatorFactory",
        "AutomataTask",
    ],
    "executor": ["TaskExecutor", "AutomataExecuteBehavior", "execute"],
}


>>>>>>> 48b645f5
@pytest.mark.regression
def test_symbol_rank_search_on_symbol(symbol_searcher):
    for search in SR_SEARCHES_TO_HITS:
        result = symbol_searcher.symbol_rank_search(search)
        expected_in_top_hits = SR_SEARCHES_TO_HITS[search]
        found_top_hits = get_top_n_results_desc_name(result, 10)
        check_hits(expected_in_top_hits, found_top_hits)


REF_CALLS_TO_HITS = {
    "AutomataAgentConfig#": [
        "automata_agent.py",
        "automata_agent_config_utils.py",
        "automata_agent_utils.py",
    ],
    "AutomataAgent#": [
        "automata_agent.py",
        "automata_coordinator.py",
        "automata_agent_utils.py",
        "automata_manager.py",
        "automata_manager_factory.py",
    ],
    "SymbolGraph#": ["symbol_graph.py", "symbol_searcher.py"],
    "AutomataTask#": ["automata_task_executor.py", "automata_task_registry.py", "task.py"],
    "AutomataCoordinator#": ["automata_manager.py"],
}


@pytest.mark.regression
def test_symbol_references(symbol_searcher):
    for search in REF_CALLS_TO_HITS:
        found_symbol = False
        for symbol in symbol_searcher.embedding_dict.keys():
            if symbol.uri.endswith(search):
                found_symbol = True
                expected_in_references = REF_CALLS_TO_HITS[search]
                found_in_references = list(symbol_searcher.symbol_references(symbol.uri).keys())
                check_hits(expected_in_references, found_in_references)
                break
        assert (
            found_symbol
        ), f"Expected class name corresponding to {search} to be found in symbol graph, but it was not found"


# EXACT_CALLS_TO_HITS = {
#     "AutomataAgent": ["eval.py", "task.py", "automata_coordinator", "automata_agent", "automata_manager", "automata_agent_configs"],
#     "SymbolRank": ["symbol_searcher.py", "symbol_rank.py"],
#     # "AutomataAgent#": ["automata_agent.py", "automata_coordinator.py", "automata_agent_utils.py", "automata_manager.py", "automata_manager_factory.py"],
#     # "SymbolGraph#": ["symbol_graph.py", "symbol_searcher.py"],
#     # "AutomataTask#": ["automata_task_executor.py", "automata_task_registry.py", "task.py"],
#     # "AutomataCoordinator#": ["automata_manager.py"],
# }
# @pytest.mark.regression
# def test_exact_search(symbol_searcher):
#     for search in EXACT_CALLS_TO_HITS:
#         expected_in_exact_hits = EXACT_CALLS_TO_HITS[search]
#         print("searching on search", search)
#         found_in_exact_hits = list(symbol_searcher.exact_search(search).keys())
#         print("found_in_exact_hits = ", found_in_exact_hits)
#         check_hits(expected_in_exact_hits, found_in_exact_hits)

# # assert found_symbol, f"Expected class name corresponding to {search} to be found in symbol graph, but it was not found"<|MERGE_RESOLUTION|>--- conflicted
+++ resolved
@@ -3,10 +3,6 @@
 import pytest
 
 from automata.configs.config_enums import ConfigCategory
-<<<<<<< HEAD
-=======
-from automata.core.search.symbol_converter import SymbolConverter
->>>>>>> 48b645f5
 from automata.core.search.symbol_graph import SymbolGraph
 from automata.core.search.symbol_rank.symbol_embedding_map import SymbolEmbeddingMap
 from automata.core.search.symbol_rank.symbol_rank import SymbolRankConfig
@@ -14,7 +10,6 @@
 from automata.core.search.symbol_searcher import SymbolSearcher
 from automata.core.utils import config_path
 
-<<<<<<< HEAD
 SEARCHES_TO_HITS = {
     "Symbol": ["Symbol", "SymbolParser", "parse_symbol"],
     "AutomataAgent": [
@@ -36,8 +31,6 @@
     ],
     "executor": ["TaskExecutor", "AutomataExecuteBehavior", "execute"],
 }
-=======
->>>>>>> 48b645f5
 
 
 def get_top_n_results_desc_name(result, n=0):
@@ -57,18 +50,12 @@
             ), f"Expected to find {expected_hit} in top hits, but found {found_top_hits}"
 
 
-
 @pytest.fixture
 def symbol_searcher() -> SymbolSearcher:
     scip_path = os.path.join(config_path(), ConfigCategory.SYMBOLS.value, "index.scip")
     embedding_path = os.path.join(
         config_path(), ConfigCategory.SYMBOLS.value, "symbol_embedding.json"
     )
-<<<<<<< HEAD
-=======
-    # Initialize symbol converter
-    symbol_converter = SymbolConverter()
->>>>>>> 48b645f5
 
     # Initialize symbol graph and get subgraph
     symbol_graph = SymbolGraph(scip_path)
@@ -88,8 +75,6 @@
     return symbol_searcher
 
 
-<<<<<<< HEAD
-=======
 # Searches to run SymbolRank on and the expected hits
 SR_SEARCHES_TO_HITS = {
     "Symbol": ["Symbol", "SymbolParser", "parse_symbol"],
@@ -114,7 +99,6 @@
 }
 
 
->>>>>>> 48b645f5
 @pytest.mark.regression
 def test_symbol_rank_search_on_symbol(symbol_searcher):
     for search in SR_SEARCHES_TO_HITS:
