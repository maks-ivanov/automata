--- conflicted
+++ resolved
@@ -57,15 +57,11 @@
         """
 
         module = self.module_tree_map.get_module(module_dotpath)
-<<<<<<< HEAD
-        return PythonCodeRetriever.get_docstring_from_node(
-            find_syntax_tree_node(module, object_path)
-        )
-=======
-        if module:
-            return PythonCodeRetriever._get_docstring(find_syntax_tree_node(module, object_path))
-        return NO_RESULT_FOUND_STR
->>>>>>> 1c6f8477
+        if module:
+            return PythonCodeRetriever.get_docstring_from_node(
+                find_syntax_tree_node(module, object_path)
+            )
+        return NO_RESULT_FOUND_STR
 
     def get_source_code_without_docstrings(
         self, module_dotpath: str, object_path: Optional[str]
@@ -209,7 +205,7 @@
                                 pointer[x], start_line, start_col
                             )
                         if pointer[x].type in ("def", "class"):
-                            docstring = PythonCodeRetriever._get_docstring(pointer[x])
+                            docstring = PythonCodeRetriever.get_docstring_from_node(pointer[x])
                             node_copy = pointer[x].copy()
                             node_copy.value = '"""' + docstring + '"""'
                             result += self._create_line_number_tuples(
