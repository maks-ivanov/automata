--- conflicted
+++ resolved
@@ -106,12 +106,8 @@
     return f"Answer: {result['answer']}.\n\n Sources: {result.get('source_documents', [])}"
 
 
-<<<<<<< HEAD
-def compute_similarity(content_a: str, content_b: str) -> float:
-=======
 def calculate_similarity(content_a: str, content_b: str) -> float:
     """Checks the similarity between two pieces of text using OpenAI Embeddings."""
->>>>>>> 92663dee
     resp = openai.Embedding.create(
         input=[content_a, content_b], engine="text-similarity-davinci-001"
     )
@@ -133,16 +129,7 @@
             for i, line in enumerate(lines):
                 text += f"{i}: {line}"
         metadata = {"source": self.file_path}
-<<<<<<< HEAD
         return [Document(page_content=text, metadata=metadata)]
-
-
-def clean_agent_result(result: str) -> str:
-    """Cleans the result of an agent call."""
-    result = result.split('"result_0": ')[1]
-    result = result.replace("}", "")[1:-1]
-    result = result.replace("\\n", "\n").strip()
-    return result
 
 
 _github_client = Github(GITHUB_API_KEY)
@@ -227,7 +214,4 @@
     _local_repo_obj.git.add("-A")
     _local_repo_obj.git.commit("-m", f"Work for issue #{issue_number}", "--no-verify")
     _local_repo_obj.git.push("origin", work_branch)
-    return create_pull_request(base, work_branch, issue_number)
-=======
-        return [Document(page_content=text, metadata=metadata)]
->>>>>>> 92663dee
+    return create_pull_request(base, work_branch, issue_number)