import textwrap
from unittest.mock import patch

import pytest

from automata.core.agents.automata_agent import AutomataAgent
from automata.tool_management.tool_management_utils import build_llm_toolkits


<<<<<<< HEAD
@pytest.fixture
def automata_agent():
    tool_list = ["python_indexer"]
    mock_llm_toolkits = build_llm_toolkits(tool_list)

    initial_payload = {}

    instructions = "Test instruction."

    config_version = AutomataConfigVersion.DEFAULT
    agent_config = AutomataAgentConfig.load(config_version)

    agent = (
        AutomataAgentBuilder(agent_config)
        .with_initial_payload(initial_payload)
        .with_instructions(instructions)
        .with_llm_toolkits(mock_llm_toolkits)
        .build()
    )
    return agent


def test_automata_agent_init(automata_agent):
    assert automata_agent is not None
    assert automata_agent.model == "gpt-4"
    assert automata_agent.session_id is not None
    tool_list = ["python_indexer", "python_writer", "codebase_oracle"]
    build_llm_toolkits(tool_list)

    assert len(automata_agent.llm_toolkits.keys()) > 0


def test_automata_agent_iter_task(
    automata_agent,
):
    assert len(automata_agent.messages) == 3


def test_builder_default_config():
    config_version = AutomataConfigVersion.DEFAULT
    agent_config = AutomataAgentConfig.load(config_version)
    agent = AutomataAgentBuilder(agent_config).build()

    assert agent.model == "gpt-4"
    assert agent.stream is False
    assert agent.verbose is False
    assert agent.max_iters == 1_000_000
    assert agent.temperature == 0.0
    assert agent.session_id is not None  # session id defaults if not set


def test_builder_provided_parameters_override_defaults():
    config_version = AutomataConfigVersion.DEFAULT
    agent_config = AutomataAgentConfig.load(config_version)
    agent = (
        AutomataAgentBuilder(agent_config)
        .with_model("gpt-3.5-turbo")
        .with_stream(True)
        .with_verbose(True)
        .with_max_iters(500)
        .with_temperature(0.5)
        .with_session_id("test-session-id")
        .build()
    )

    assert agent.model == "gpt-3.5-turbo"
    assert agent.stream is True
    assert agent.verbose is True
    assert agent.max_iters == 500
    assert agent.temperature == 0.5
    assert agent.session_id == "test-session-id"


def test_builder_accepts_all_fields():
    config_version = AutomataConfigVersion.DEFAULT
    agent_config = AutomataAgentConfig.load(config_version)
    initial_payload = {}
=======
def test_build_tool_message(automata_agent_builder):
>>>>>>> c73004a8
    tool_list = ["python_indexer", "python_writer", "codebase_oracle"]
    mock_llm_toolkits = build_llm_toolkits(tool_list)

    agent = automata_agent_builder.with_llm_toolkits(mock_llm_toolkits).build()
    messages = agent._build_tool_message()
    assert len(messages) > 1_000
    assert "python-indexer-retrieve-code" in messages
    assert "python-indexer-retrieve-docstring" in messages
    assert "python-indexer-retrieve-raw-code" in messages
    assert "python-writer-update-module" in messages
    assert "codebase-oracle-agent" in messages


def test_init_database(automata_agent):
    automata_agent._init_database()
    assert automata_agent.conn is not None
    assert automata_agent.cursor is not None


def test_save_and_load_interaction(automata_agent):
    automata_agent._init_database()
    message = {"role": "assistant", "content": "Test message."}
    automata_agent._save_interaction(message)
    # Add assertions to check if the message is saved correctly.
    automata_agent.messages = {}
    automata_agent._load_previous_interactions()
    saved_results = automata_agent.messages
    assert len(saved_results) == 4
    assert saved_results[-1]["role"] == "assistant"
    assert saved_results[-1]["content"] == "Test message."


@patch("openai.ChatCompletion.create")
def test_iter_task_without_api_call(mock_openai_chatcompletion_create, automata_agent):
    # Mock the API response
    mock_openai_chatcompletion_create.return_value = {
        "choices": [{"message": {"content": "The dummy_tool has been tested successfully."}}]
    }

    # Call the iter_task method and store the result
    result = automata_agent.iter_task()

    # Check if the result is as expected
    assistant_message, user_message = result
    assert assistant_message["content"] == "The dummy_tool has been tested successfully."
    assert user_message["content"], AutomataAgent.CONTINUE_MESSAGE
    assert len(automata_agent.messages) == 5


def mock_openai_response_with_completion_message():
    return {
        "choices": [
            {
                "message": {
                    "content": textwrap.dedent(
                        """
                        - thoughts
                          - I can now return the requested information.
                        - actions
                          - return_result_0
                            - AutomataAgent is imported in the following files: 1. tools.tool_management.automata_agent_tool_manager.py, 2. scripts.main_automata.py, 3. agents.automata_agent.py
                        """
                    )
                }
            }
        ]
    }


@pytest.mark.parametrize("api_response", [mock_openai_response_with_completion_message()])
@patch("openai.ChatCompletion.create")
def test_iter_task_with_completion_message(
    mock_openai_chatcompletion_create, api_response, automata_agent
):
    # Mock the API response
    mock_openai_chatcompletion_create.return_value = api_response

    # Call the iter_task method and store the result
    result = automata_agent.iter_task()

    # Check if the result is None, indicating that the agent has completed
    assert result is None

    # Verify that the agent's completed attribute is set to True
    assert automata_agent.completed is True

    # Check if the completion message is stored correctly
    completion_message = automata_agent.messages[-1]["content"]
    assert "AutomataAgent is imported in the following files:" in completion_message<|MERGE_RESOLUTION|>--- conflicted
+++ resolved
@@ -7,87 +7,7 @@
 from automata.tool_management.tool_management_utils import build_llm_toolkits
 
 
-<<<<<<< HEAD
-@pytest.fixture
-def automata_agent():
-    tool_list = ["python_indexer"]
-    mock_llm_toolkits = build_llm_toolkits(tool_list)
-
-    initial_payload = {}
-
-    instructions = "Test instruction."
-
-    config_version = AutomataConfigVersion.DEFAULT
-    agent_config = AutomataAgentConfig.load(config_version)
-
-    agent = (
-        AutomataAgentBuilder(agent_config)
-        .with_initial_payload(initial_payload)
-        .with_instructions(instructions)
-        .with_llm_toolkits(mock_llm_toolkits)
-        .build()
-    )
-    return agent
-
-
-def test_automata_agent_init(automata_agent):
-    assert automata_agent is not None
-    assert automata_agent.model == "gpt-4"
-    assert automata_agent.session_id is not None
-    tool_list = ["python_indexer", "python_writer", "codebase_oracle"]
-    build_llm_toolkits(tool_list)
-
-    assert len(automata_agent.llm_toolkits.keys()) > 0
-
-
-def test_automata_agent_iter_task(
-    automata_agent,
-):
-    assert len(automata_agent.messages) == 3
-
-
-def test_builder_default_config():
-    config_version = AutomataConfigVersion.DEFAULT
-    agent_config = AutomataAgentConfig.load(config_version)
-    agent = AutomataAgentBuilder(agent_config).build()
-
-    assert agent.model == "gpt-4"
-    assert agent.stream is False
-    assert agent.verbose is False
-    assert agent.max_iters == 1_000_000
-    assert agent.temperature == 0.0
-    assert agent.session_id is not None  # session id defaults if not set
-
-
-def test_builder_provided_parameters_override_defaults():
-    config_version = AutomataConfigVersion.DEFAULT
-    agent_config = AutomataAgentConfig.load(config_version)
-    agent = (
-        AutomataAgentBuilder(agent_config)
-        .with_model("gpt-3.5-turbo")
-        .with_stream(True)
-        .with_verbose(True)
-        .with_max_iters(500)
-        .with_temperature(0.5)
-        .with_session_id("test-session-id")
-        .build()
-    )
-
-    assert agent.model == "gpt-3.5-turbo"
-    assert agent.stream is True
-    assert agent.verbose is True
-    assert agent.max_iters == 500
-    assert agent.temperature == 0.5
-    assert agent.session_id == "test-session-id"
-
-
-def test_builder_accepts_all_fields():
-    config_version = AutomataConfigVersion.DEFAULT
-    agent_config = AutomataAgentConfig.load(config_version)
-    initial_payload = {}
-=======
 def test_build_tool_message(automata_agent_builder):
->>>>>>> c73004a8
     tool_list = ["python_indexer", "python_writer", "codebase_oracle"]
     mock_llm_toolkits = build_llm_toolkits(tool_list)
 
