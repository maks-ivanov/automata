"""
    AutomataAgent is an autonomous agent that performs the actual work of the Automata
    system. Automata are responsible for executing instructions and reporting
    the results back to the master.

    Example:

        llm_toolkits = build_llm_toolkits(tools_list, **inputs)

        config_version = AutomataConfigVersion.AUTOMATA_MASTER_PROD
        agent_config = AutomataAgentConfig.load(config_version)
        agent = (AutomataAgentBuilder(agent_config)
            .with_llm_toolkits(llm_toolkits)
            .with_instructions(instructions)
            .with_model(model)
            .build())

        agent.run()

        TODO - Add error checking to ensure that we don't terminate when
               our previous result returned an error

        TODO - Think about approach behind retrieve_completion_message
             - Right now, the job terminates when we get our first completion message
               e.g. return_result_0
               The correct thing to do would be to ensure we complete all tasks
               But before adding this cpability, we need to continue
               polishing the framework

        TODO - Think about how to introduce the starting instructions to configs
"""
import logging
import sqlite3
import textwrap
import uuid
from typing import Dict, Final, List, Optional, Tuple, cast

import openai
from termcolor import colored
from transformers import GPT2Tokenizer

from automata.config import CONVERSATION_DB_NAME, OPENAI_API_KEY
from automata.configs.agent_configs.config_type import AutomataAgentConfig
from automata.core.agents.automata_agent_helpers import (
    ActionExtractor,
    generate_user_observation_message,
    retrieve_completion_message,
)

logger = logging.getLogger(__name__)


class AutomataAgent:
    """
    AutomataAgent is an autonomous agent that performs the actual work of the Automata
    system. Automata are responsible for executing instructions and reporting
    the results back to the master.
    """

    CONTINUE_MESSAGE: Final = "Continue, and return a result JSON when finished."
    NUM_DEFAULT_MESSAGES: Final = 3  # Prompt + Assistant Initialization + User Task
    INITIALIZER_DUMMY_TOOL: Final = "automata-initializer"
    ERROR_DUMMY_TOOL: Final = "error-reporter"

    def __init__(self, config: Optional[AutomataAgentConfig] = None):
        """
        Args:
            config_version (Optional[AutomataAgentConfig]): The config_version of the agent to use.
        Methods:
            iter_task(instructions: List[Dict[str, str]]) -> Dict[str, str]: Iterates through the instructions and returns the next instruction.
            modify_last_instruction(new_instruction: str) -> None
            replay_messages() -> List[Dict[str, str]]: Replays agent messages buffer.
            run() -> str: Runs the agent.
        """
        if config is None:
            config = AutomataAgentConfig()
        self.initial_payload = config.initial_payload
        self.llm_toolkits = config.llm_toolkits
        self.instructions = config.instructions
        self.config_version = config.config_version
        self.instruction_template = config.instruction_template
        self.instruction_input_variables = config.instruction_input_variables
        self.model = config.model
        self.stream = config.stream
        self.verbose = config.verbose
        self.max_iters = config.max_iters
        self.temperature = config.temperature
        self.session_id = config.session_id
        self.completed = False
        self.name = config.name

    def __del__(self):
        """Close the connection to the agent."""
        if hasattr(self, "conn"):
            self.conn.close()

    def run(self) -> str:
        latest_responses = self.iter_task()
        while latest_responses is not None:
            # Each iteration adds two messages, one from the assistant and one from the user
            # If we have equal to or more than 2 * max_iters messages (less the default messages),
            # then we have exceeded the max_iters
            if len(self.messages) - AutomataAgent.NUM_DEFAULT_MESSAGES >= self.max_iters * 2:
                return "Result was not found before iterations exceeded max limit."
            latest_responses = self.iter_task()
        return self.messages[-1]["content"]

    def iter_task(self) -> Optional[Tuple[Dict[str, str], Dict[str, str]]]:
        """Run the test and report the tool outputs back to the master."""
        if self.completed:
            raise ValueError("Cannot run an agent that has already completed.")
        context_length = sum(
            [
                len(
                    self.tokenizer.encode(message["content"], max_length=1024 * 8, truncation=True)
                )
                for message in self.messages
            ]
        )
        logger.debug("Chat Context length: %s", context_length)
        logger.debug("-" * 60)
        # logger.info("Running instruction...")
        response_summary = openai.ChatCompletion.create(
            model=self.model,
            messages=self.messages,
            temperature=self.temperature,
            stream=self.stream,
        )
        if self.stream:
<<<<<<< HEAD
            print(colored(f"\n>>> {self.name} Agent:", "green"))
            accumulated_output = ""
            separator = " "
=======
            print(colored("\n>>>", "green", attrs=["blink"]) + colored(" Agent:", "green"))
            latest_accumulation = ""
            stream_separator = " "
>>>>>>> c73004a8
            response_text = ""
            for chunk in response_summary:
                if "content" in chunk["choices"][0]["delta"]:
                    chunk_content = chunk["choices"][0]["delta"]["content"]
                    latest_accumulation += chunk_content
                    response_text += chunk_content
<<<<<<< HEAD
                    accumulated_output = accumulated_output.replace("\\n", "\n")
                if separator in accumulated_output:
                    words = accumulated_output.split(separator)
                    for word in words[:-1]:
                        attrs = (
                            ["bold"]
                            if any(
                                keyword in word
                                for keyword in ["thoughts", "actions", "observations"]
                            )
                            else []
                        )
                        print(colored(word, "green", attrs=attrs), end=" ", flush=True)
                    accumulated_output = words[-1]
            print(colored(str(accumulated_output), "green"))
=======
                if stream_separator in latest_accumulation:
                    words = latest_accumulation.split(stream_separator)
                    for word in words[:-1]:
                        print(colored(str(word), "green"), end=" ", flush=True)
                    latest_accumulation = words[-1]
            print(colored(str(latest_accumulation), "green"))
>>>>>>> c73004a8
        else:
            response_text = response_summary["choices"][0]["message"]["content"]
        logger.debug("OpenAI Response:\n%s\n" % response_text)
        assistant_message = {"role": "assistant", "content": response_text}

        responses: List[Dict[str, str]] = []
        responses.append(assistant_message)
        self._save_interaction(assistant_message)

        observations = self._generate_observations(response_text)
        completion_message = retrieve_completion_message(observations)

        if completion_message:
            self.completed = True
            self._save_interaction({"role": "assistant", "content": completion_message})
            return None
        if len(observations) > 0:
            user_observation_message = generate_user_observation_message(observations)
            user_message = {"role": "user", "content": user_observation_message}
            logger.debug("Synthetic User Message:\n%s\n" % user_observation_message)
        else:
            user_message = {"role": "user", "content": AutomataAgent.CONTINUE_MESSAGE}
            logger.debug("Synthetic User Message:\n%s\n" % AutomataAgent.CONTINUE_MESSAGE)
        responses.append(user_message)
        self._save_interaction(user_message)
        return (assistant_message, user_message)

<<<<<<< HEAD
    def run(self) -> str:
        latest_responses = self.iter_task()
        while latest_responses is not None:
            latest_responses = self.iter_task()
            if len(self.messages) - AutomataAgent.NUM_DEFAULT_MESSAGES >= self.max_iters * 2:
                return "Result was not captured before iterations exceeded max limit."

        return self.messages[-1]["content"]

=======
>>>>>>> c73004a8
    def replay_messages(self) -> str:
        """Replay the messages in the conversation."""
        if len(self.messages) == 0:
            logger.debug("No messages to replay.")
            return "No messages to replay."
        for message in self.messages[1:]:
            observations = self._generate_observations(message["content"])
            completion_message = retrieve_completion_message(observations)
            if completion_message:
                return completion_message
            logger.debug("Role:\n%s\n\nMessage:\n%s\n" % (message["role"], message["content"]))
            logger.debug("Processing message content =  %s" % message["content"])
            logger.debug("\nProcessed Outputs:\n%s\n" % observations)
            logger.debug("-" * 60)
        return "No completion message found."

    def modify_last_instruction(self, new_instruction: str) -> None:
        """Extend the last instructions with a new message."""
        previous_message = self.messages[-1]
        self.messages[-1] = {"role": previous_message["role"], "content": f"{new_instruction}"}

    def _setup(self):
        """Setup the agent."""
        openai.api_key = OPENAI_API_KEY
        self.messages = []
        self.tokenizer = GPT2Tokenizer.from_pretrained("gpt2")
        if "tools" in self.instruction_input_variables:
            self.initial_payload["tools"] = self._build_tool_message()

        prompt = self._load_prompt()
        self._init_database()
        if self.session_id:
            self._load_previous_interactions()
        else:
            self.session_id = str(uuid.uuid4())
            self._save_interaction({"role": "system", "content": prompt})
            initial_messages = [
                {
                    "role": "assistant",
                    "content": textwrap.dedent(
                        """
                        - thoughts
                          - I will begin by initializing myself.
                            - actions
                              - tool_query_0
                                - tool_name
                                  - {AutomataAgent.INITIALIZER_DUMMY_TOOL}
                                - tool_args
                                  - Hello, I am Automata, OpenAI's most skilled coding system. How may I assist you today?
                        """
                    ),
                },
                {
                    "role": "user",
                    "content": textwrap.dedent(
                        f"""
                        - observation:
                          - task_0                            
                            - Please carry out the following instruction {self.instructions}.
                        """
                    ),
                },
            ]
            for message in initial_messages:
                self._save_interaction(message)
        logger.debug("Initializing with Prompt:%s\n" % prompt)
        logger.debug("-" * 60)
        if set(self.instruction_input_variables) != set(list(self.initial_payload.keys())):
            raise ValueError(f"Initial payload does not match instruction_input_variables.")
        logger.debug("Session ID: %s" % self.session_id)
        logger.debug("-" * 60)

    def _load_prompt(self) -> str:
        """Load the prompt from a config_version specified at initialization."""
        prompt = self.instruction_template
        for arg in self.instruction_input_variables:
            prompt = prompt.replace(f"{{{arg}}}", self.initial_payload[arg])
        return prompt

    def _generate_observations(self, response_text: str) -> Dict[str, str]:
        """Process the messages in the conversation."""
<<<<<<< HEAD
        actions = AutomataAgent._extract_actions(response_text)
=======
        actions = ActionExtractor.extract_actions(response_text)
>>>>>>> c73004a8
        logger.debug("Actions: %s" % actions)
        outputs = {}
        (result_counter, tool_counter) = (0, 0)
        for action_request in actions:
            (tool_name, tool_input) = (
                action_request[ActionExtractor.TOOL_NAME_FIELD],
                action_request[ActionExtractor.TOOL_ARGS_FIELD] or "",
            )
            if tool_name == AutomataAgent.INITIALIZER_DUMMY_TOOL:
                continue
            if ActionExtractor.RETURN_RESULT_INDICATOR in tool_name:
                outputs[
                    "%s_%i" % (ActionExtractor.RETURN_RESULT_INDICATOR, result_counter)
                ] = "\n".join(tool_input)
                result_counter += 1
                continue
            if tool_name == AutomataAgent.ERROR_DUMMY_TOOL:
                tool_output = tool_input
                outputs["%s_%i" % ("output", tool_counter)] = cast(str, tool_output)
                tool_counter += 1
            else:
                tool_found = False
                for toolkit in self.llm_toolkits.values():
                    for tool in toolkit.tools:
                        if tool.name == tool_name:
                            processed_tool_input = [
                                ele if ele != "None" else None for ele in tool_input
                            ]
                            tool_output = tool.run(tuple(processed_tool_input), verbose=False)
                            outputs["%s_%i" % ("output", tool_counter)] = cast(str, tool_output)
                            tool_counter += 1
                            tool_found = True
                            break
                    if tool_found:
                        break
                if not tool_found:
                    error_message = f"Error: Tool '{tool_name}' not found."
                    outputs["%s_%i" % ("output", tool_counter)] = error_message
                    tool_counter += 1
        return outputs

    def _init_database(self):
        """Initialize the database connection."""
        self.conn = sqlite3.connect(CONVERSATION_DB_NAME)
        self.cursor = self.conn.cursor()
        self.cursor.execute(
            "\n            CREATE TABLE IF NOT EXISTS interactions (\n                session_id INTEGER,\n                interaction_id INTEGER,\n                role TEXT,\n                content TEXT,\n                PRIMARY KEY (session_id, interaction_id)\n            )\n            "
        )
        self.conn.commit()

    def _save_interaction(self, interaction: Dict[str, str]):
        """Save the interaction to the database."""
        interaction_id = len(self.messages)
        role = interaction["role"]
        content = interaction["content"]
        self.cursor.execute(
            "INSERT INTO interactions (session_id, interaction_id, role, content) VALUES (?, ?, ?, ?)",
            (self.session_id, interaction_id, role, content),
        )
        self.conn.commit()
        self.messages.append(interaction)

    def _load_previous_interactions(self):
        """Load the previous interactions from the database."""
        self.cursor.execute(
            "SELECT role, content FROM interactions WHERE session_id = ? ORDER BY interaction_id ASC",
            (self.session_id,),
        )
        self.messages = [
            {"role": role, "content": content} for (role, content) in self.cursor.fetchall()
        ]

    def _build_tool_message(self):
        """Builds a message containing all tools and their descriptions."""
        return "".join(
            [
                f"\n{tool.name}: {tool.description}\n"
                for toolkit in self.llm_toolkits.values()
                for tool in toolkit.tools
            ]
        )<|MERGE_RESOLUTION|>--- conflicted
+++ resolved
@@ -127,25 +127,18 @@
             stream=self.stream,
         )
         if self.stream:
-<<<<<<< HEAD
             print(colored(f"\n>>> {self.name} Agent:", "green"))
-            accumulated_output = ""
-            separator = " "
-=======
-            print(colored("\n>>>", "green", attrs=["blink"]) + colored(" Agent:", "green"))
             latest_accumulation = ""
             stream_separator = " "
->>>>>>> c73004a8
             response_text = ""
             for chunk in response_summary:
                 if "content" in chunk["choices"][0]["delta"]:
                     chunk_content = chunk["choices"][0]["delta"]["content"]
                     latest_accumulation += chunk_content
                     response_text += chunk_content
-<<<<<<< HEAD
-                    accumulated_output = accumulated_output.replace("\\n", "\n")
-                if separator in accumulated_output:
-                    words = accumulated_output.split(separator)
+                    latest_accumulation = latest_accumulation.replace("\\n", "\n")
+                if stream_separator in latest_accumulation:
+                    words = latest_accumulation.split(stream_separator)
                     for word in words[:-1]:
                         attrs = (
                             ["bold"]
@@ -156,16 +149,8 @@
                             else []
                         )
                         print(colored(word, "green", attrs=attrs), end=" ", flush=True)
-                    accumulated_output = words[-1]
-            print(colored(str(accumulated_output), "green"))
-=======
-                if stream_separator in latest_accumulation:
-                    words = latest_accumulation.split(stream_separator)
-                    for word in words[:-1]:
-                        print(colored(str(word), "green"), end=" ", flush=True)
                     latest_accumulation = words[-1]
             print(colored(str(latest_accumulation), "green"))
->>>>>>> c73004a8
         else:
             response_text = response_summary["choices"][0]["message"]["content"]
         logger.debug("OpenAI Response:\n%s\n" % response_text)
@@ -193,18 +178,6 @@
         self._save_interaction(user_message)
         return (assistant_message, user_message)
 
-<<<<<<< HEAD
-    def run(self) -> str:
-        latest_responses = self.iter_task()
-        while latest_responses is not None:
-            latest_responses = self.iter_task()
-            if len(self.messages) - AutomataAgent.NUM_DEFAULT_MESSAGES >= self.max_iters * 2:
-                return "Result was not captured before iterations exceeded max limit."
-
-        return self.messages[-1]["content"]
-
-=======
->>>>>>> c73004a8
     def replay_messages(self) -> str:
         """Replay the messages in the conversation."""
         if len(self.messages) == 0:
@@ -286,11 +259,7 @@
 
     def _generate_observations(self, response_text: str) -> Dict[str, str]:
         """Process the messages in the conversation."""
-<<<<<<< HEAD
-        actions = AutomataAgent._extract_actions(response_text)
-=======
         actions = ActionExtractor.extract_actions(response_text)
->>>>>>> c73004a8
         logger.debug("Actions: %s" % actions)
         outputs = {}
         (result_counter, tool_counter) = (0, 0)
