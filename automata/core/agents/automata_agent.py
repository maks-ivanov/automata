--- conflicted
+++ resolved
@@ -43,57 +43,7 @@
 from automata.core.base.tool import Toolkit, ToolkitType
 
 logger = logging.getLogger(__name__)
-<<<<<<< HEAD
-
-
-class AutomataAgentConfig(BaseModel):
-
-    """
-    Args:
-        config_version (AutomataConfigVersion): The config_version of the agent to use.
-        initial_payload (Dict[str, str]): Initial payload to send to the agent.
-        llm_toolkits (Dict[ToolkitType, Toolkit]): A dictionary of toolkits to use.
-        instructions (str): A string of instructions to execute.
-        instruction_template (str): A string of instructions to execute.
-        instruction_input_variables (List[str]): A list of input variables for the instruction template.
-        model (str): The model to use for the agent.
-        stream (bool): Whether to stream the results back to the master.
-        verbose (bool): Whether to print the results to stdout.
-        max_iters (int): The maximum number of iterations to run.
-        temperature (float): The temperature to use for the agent.
-        session_id (Optional[str]): The session ID to use for the agent.
-        name (str): The name of the agent.
-    """
-
-    class Config:
-        AGENT_CONFIG_DIRECTORY = "agent_configs"
-        arbitrary_types_allowed = True
-
-    config_version: str = "default"
-    initial_payload: Dict[str, str] = {}
-    llm_toolkits: Dict[ToolkitType, Toolkit] = {}
-    instructions: str = ""
-    instruction_template: str = ""
-    instruction_input_variables: List[str] = []
-    model: str = "gpt-4"
-    stream: bool = False
-    verbose: bool = True
-    max_iters: int = 1_000_000
-    temperature: float = 0
-    session_id: Optional[str] = None
-    name: str = "Automata"
-
-    @classmethod
-    def load(cls, config_version: AutomataConfigVersion) -> "AutomataAgentConfig":
-        if config_version == AutomataConfigVersion.DEFAULT:
-            return AutomataAgentConfig()
-        config_path = format_config_path(cls.Config.AGENT_CONFIG_DIRECTORY, config_version.value)
-        with open(f"{config_path}.yaml", "r") as file:
-            loaded_yaml = yaml.safe_load(file)
-            return AutomataAgentConfig(**loaded_yaml)
-=======
 ActionType = Dict[str, Union[str, List[str]]]
->>>>>>> 92663dee
 
 
 class AutomataAgentBuilder:
@@ -187,11 +137,8 @@
         self.max_iters = config.max_iters
         self.temperature = config.temperature
         self.session_id = config.session_id
-<<<<<<< HEAD
+        self.completed = False
         self.name = config.name
-=======
-        self.completed = False
->>>>>>> 92663dee
 
     def __del__(self):
         """Close the connection to the agent."""
@@ -232,12 +179,7 @@
                 if separator in accumulated_output:
                     words = accumulated_output.split(separator)
                     for word in words[:-1]:
-<<<<<<< HEAD
                         print(colored(word, "green"), end=" ", flush=True)
-                    # Keep the last (potentially incomplete) word for the next iteration
-=======
-                        print(colored(str(word), "green"), end=" ", flush=True)
->>>>>>> 92663dee
                     accumulated_output = words[-1]
             print(colored(str(accumulated_output), "green"))
         else:
@@ -427,29 +369,9 @@
         ]
 
     @staticmethod
-<<<<<<< HEAD
-    def _extract_json_objects(input_str: str) -> List[str]:
-        """Extract non-nested JSON objects from the input string."""
-        json_objects = []
-        stack = []
-        start_idx = -1
-        for idx, char in enumerate(input_str):
-            if char == "{":
-                stack.append(char)
-                if len(stack) == 1:
-                    start_idx = idx
-            elif char == "}":
-                if stack and stack[-1] == "{":
-                    stack.pop()
-                if not stack:
-                    json_objects.append(input_str[start_idx : idx + 1])
-
-        return json_objects
-=======
     def _extract_actions(text: str) -> List[ActionType]:
         """Extract actions from the given text."""
         return AutomataAgent.ActionExtractor.extract_actions(text)
->>>>>>> 92663dee
 
     @staticmethod
     def _retrieve_completion_message(processed_inputs: Dict[str, str]) -> Optional[str]:
